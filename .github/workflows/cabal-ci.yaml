name: Build with Cabal

on:
  push:
  schedule:
<<<<<<< HEAD
    - cron: '0 8 * * *'
=======
    - cron: '0 9 * * *'
>>>>>>> bc8875dd

jobs:

  build:
    name: Build
    runs-on: ${{ matrix.os }}
    strategy:
      fail-fast: false
      matrix:
<<<<<<< HEAD
        ghc: ['8.8.4', '8.10.5', '9.0.1']
        cabal: ['3.4']
        os: ['ubuntu-18.04', 'ubuntu-20.04', 'macOS-latest']
=======
        ghc: ['8.6.5', '8.8.4', '8.10.2']
        cabal: ['3.2.0.0']
        os: ['ubuntu-16.04', 'ubuntu-18.04', 'ubuntu-20.04', 'macOS-latest']
>>>>>>> bc8875dd

    steps:

    # Setup
    - name: Checkout repository
      uses: actions/checkout@v2
    - name: Install GHC and Cabal
<<<<<<< HEAD
      uses: haskell/actions/setup@v1.2.3
=======
      uses: actions/setup-haskell@v1
>>>>>>> bc8875dd
      with:
         ghc-version: ${{ matrix.ghc }}
         cabal-version: ${{ matrix.cabal }}
    - name: Configure project
      run: |
        cat > cabal.project.local <<EOF
        package digraph
          documentation: True
          benchmarks: True
          tests: True
        EOF

    # Restore Packages from Caches
<<<<<<< HEAD
    - uses: actions/cache@v2.1.6
      name: Cache dist-newstyle
=======
    - uses: actions/cache@v2
      name: Cache ~/.cabal/packages
>>>>>>> bc8875dd
      with:
        path: |
          ~/.cabal/packages
          ~/.cabal/store
<<<<<<< HEAD
          dist-newstyle
        key: ${{ matrix.os }}-${{ matrix.ghc }}-0-cabal
=======
          ./dist-newstyle
        key: ${{ matrix.os }}-${{ matrix.ghc }}-cabal
>>>>>>> bc8875dd

    # Build
    - name: Update package database
      run: cabal update
    - name: Configure build
      run: |
        cabal build all --dry-run
        cabal freeze
    - name: Install build dependencies
      run: cabal build --only-dependencies
    - name: Build library
      run: cabal build

    # Tests
    - name: Run Tests
      run: cabal test
<|MERGE_RESOLUTION|>--- conflicted
+++ resolved
@@ -3,11 +3,7 @@
 on:
   push:
   schedule:
-<<<<<<< HEAD
-    - cron: '0 8 * * *'
-=======
     - cron: '0 9 * * *'
->>>>>>> bc8875dd
 
 jobs:
 
@@ -17,15 +13,9 @@
     strategy:
       fail-fast: false
       matrix:
-<<<<<<< HEAD
         ghc: ['8.8.4', '8.10.5', '9.0.1']
         cabal: ['3.4']
         os: ['ubuntu-18.04', 'ubuntu-20.04', 'macOS-latest']
-=======
-        ghc: ['8.6.5', '8.8.4', '8.10.2']
-        cabal: ['3.2.0.0']
-        os: ['ubuntu-16.04', 'ubuntu-18.04', 'ubuntu-20.04', 'macOS-latest']
->>>>>>> bc8875dd
 
     steps:
 
@@ -33,11 +23,7 @@
     - name: Checkout repository
       uses: actions/checkout@v2
     - name: Install GHC and Cabal
-<<<<<<< HEAD
       uses: haskell/actions/setup@v1.2.3
-=======
-      uses: actions/setup-haskell@v1
->>>>>>> bc8875dd
       with:
          ghc-version: ${{ matrix.ghc }}
          cabal-version: ${{ matrix.cabal }}
@@ -51,24 +37,14 @@
         EOF
 
     # Restore Packages from Caches
-<<<<<<< HEAD
     - uses: actions/cache@v2.1.6
       name: Cache dist-newstyle
-=======
-    - uses: actions/cache@v2
-      name: Cache ~/.cabal/packages
->>>>>>> bc8875dd
       with:
         path: |
           ~/.cabal/packages
           ~/.cabal/store
-<<<<<<< HEAD
           dist-newstyle
         key: ${{ matrix.os }}-${{ matrix.ghc }}-0-cabal
-=======
-          ./dist-newstyle
-        key: ${{ matrix.os }}-${{ matrix.ghc }}-cabal
->>>>>>> bc8875dd
 
     # Build
     - name: Update package database
